--- conflicted
+++ resolved
@@ -152,14 +152,8 @@
 
 	// Make sure we have the steps
 	for _, step := range build.Steps {
-<<<<<<< HEAD
-		log.Println("Fetching Step:", step.Name, step.Id)
+		log.Println("Fetching Step:", step.Name, step.ID)
 		if _, err := step.Fetch(); err != nil {
-=======
-		log.Println("Fetching Step:", step.Name, step.ID)
-		_, err := step.Fetch()
-		if err != nil {
->>>>>>> 06ef4f72
 			log.Panicln(err)
 		}
 	}
